"""Authentication service."""

import secrets
from typing import Dict, Optional
import httpx
from fastapi import HTTPException, status, Depends

from api.core.config import Settings, get_settings


class AuthService:
    """Service for handling GitHub authentication."""
    
    # Class-level state storage
    _states = {}

    # Class-level state storage
    states = {}

    def __init__(self, settings: Settings):
        """Initialize the auth service."""
        self.settings = settings

    def generate_github_login_url(self) -> Dict[str, str]:
        """Generate GitHub OAuth login URL with state."""
        state = secrets.token_urlsafe(32)
<<<<<<< HEAD
        AuthService.states[state] = True  # Store state
=======
        self.__class__._states[state] = True  # Store state
>>>>>>> 43081cef

        auth_url = (
            "https://github.com/login/oauth/authorize"
            f"?client_id={self.settings.DEV_GITHUB_CLIENT_ID}"
            f"&redirect_uri={str(self.settings.DEV_GITHUB_CALLBACK_URL)}"
            "&scope=read:user user:email gist read:gist write:gist"
            f"&state={state}"
        )

        return {
            "auth_url": auth_url,
            "state": state
        }

    def validate_state(self, state: str) -> bool:
        """Validate the state parameter."""
<<<<<<< HEAD
        is_valid = AuthService.states.get(state, False)
        if is_valid:
            del AuthService.states[state]  # Remove used state
=======
        is_valid = self.__class__._states.get(state, False)
        if is_valid:
            del self.__class__._states[state]  # Remove used state
>>>>>>> 43081cef
        return is_valid

    async def exchange_code_for_token(
        self,
        code: str,
        state: str
    ) -> Dict[str, str]:
        """Exchange OAuth code for access token."""
        if not self.validate_state(state):
            raise HTTPException(
                status_code=status.HTTP_400_BAD_REQUEST,
                detail="Invalid state parameter"
            )

        async with httpx.AsyncClient() as client:
<<<<<<< HEAD
            response = await client.post(
                "https://github.com/login/oauth/access_token",
                headers={"Accept": "application/json"},
                json={
                    "client_id": self.settings.DEV_GITHUB_CLIENT_ID,
                    "client_secret": self.settings.DEV_GITHUB_CLIENT_SECRET,
                    "code": code,
                    "redirect_uri": str(self.settings.DEV_GITHUB_CALLBACK_URL)
                }
            )

            if response.status_code != 200:
                raise HTTPException(
                    status_code=status.HTTP_400_BAD_REQUEST,
                    detail="Failed to exchange code for token"
=======
            try:
                response = await client.post(
                    "https://github.com/login/oauth/access_token",
                    headers={"Accept": "application/json"},
                    json={
                        "client_id": self.settings.ACTIVE_GITHUB_CLIENT_ID,
                        "client_secret": self.settings.ACTIVE_GITHUB_CLIENT_SECRET,
                        "code": code,
                        "redirect_uri": self.settings.ACTIVE_GITHUB_CALLBACK_URL
                    }
>>>>>>> 43081cef
                )

                # Parse response first to handle GitHub error responses
                data = response.json()
                
                if "error" in data:
                    raise HTTPException(
                        status_code=status.HTTP_400_BAD_REQUEST,
                        detail=data.get("error_description", "Token exchange failed")
                    )

                if response.status_code == 401:
                    raise HTTPException(
                        status_code=status.HTTP_401_UNAUTHORIZED,
                        detail="Invalid GitHub credentials"
                    )
                elif response.status_code != 200:
                    raise HTTPException(
                        status_code=status.HTTP_400_BAD_REQUEST,
                        detail="Failed to exchange code for token"
                    )

                return data
            except httpx.RequestError as e:
                raise HTTPException(
                    status_code=status.HTTP_500_INTERNAL_SERVER_ERROR,
                    detail=f"Failed to connect to GitHub: {str(e)}"
                )

    async def get_user_gists(self, access_token: str) -> list:
        """Get user's gists from GitHub."""
        async with httpx.AsyncClient() as client:
            response = await client.get(
                "https://api.github.com/gists",
                headers={
                    "Authorization": f"Bearer {access_token}",
                    "Accept": "application/vnd.github.v3+json"
                }
            )

            if response.status_code == 401:
                raise HTTPException(
                    status_code=status.HTTP_401_UNAUTHORIZED,
                    detail="Could not validate credentials"
                )
            elif response.status_code != 200:
                raise HTTPException(
                    status_code=status.HTTP_500_INTERNAL_SERVER_ERROR,
                    detail="Failed to fetch gists"
                )

            return response.json()

    async def create_gist(
        self,
        access_token: str,
        filename: str,
        content: str,
        description: Optional[str] = None
    ) -> Dict:
        """Create a new GitHub gist."""
        async with httpx.AsyncClient() as client:
            response = await client.post(
                "https://api.github.com/gists",
                headers={
                    "Authorization": f"Bearer {access_token}",
                    "Accept": "application/vnd.github.v3+json"
                },
                json={
                    "description": description,
                    "public": False,
                    "files": {
                        filename: {
                            "content": content
                        }
                    }
                }
            )

            if response.status_code != 201:
                raise HTTPException(
                    status_code=status.HTTP_422_UNPROCESSABLE_ENTITY,
                    detail="Failed to create gist"
                )

            return response.json()

    async def update_gist(
        self,
        access_token: str,
        gist_id: str,
        filename: str,
        content: str,
        description: Optional[str] = None
    ) -> Dict:
        """Update an existing GitHub gist."""
        async with httpx.AsyncClient() as client:
            response = await client.patch(
                f"https://api.github.com/gists/{gist_id}",
                headers={
                    "Authorization": f"Bearer {access_token}",
                    "Accept": "application/vnd.github.v3+json"
                },
                json={
                    "description": description,
                    "files": {
                        filename: {
                            "content": content
                        }
                    }
                }
            )

            if response.status_code == 404:
                raise HTTPException(
                    status_code=status.HTTP_404_NOT_FOUND,
                    detail="Gist not found"
                )
            elif response.status_code != 200:
                raise HTTPException(
                    status_code=status.HTTP_422_UNPROCESSABLE_ENTITY,
                    detail="Failed to update gist"
                )

            return response.json()


def get_auth_service(settings: Settings = Depends(get_settings)) -> AuthService:
    """Get AuthService instance."""
    return AuthService(settings)<|MERGE_RESOLUTION|>--- conflicted
+++ resolved
@@ -14,9 +14,6 @@
     # Class-level state storage
     _states = {}
 
-    # Class-level state storage
-    states = {}
-
     def __init__(self, settings: Settings):
         """Initialize the auth service."""
         self.settings = settings
@@ -24,11 +21,7 @@
     def generate_github_login_url(self) -> Dict[str, str]:
         """Generate GitHub OAuth login URL with state."""
         state = secrets.token_urlsafe(32)
-<<<<<<< HEAD
-        AuthService.states[state] = True  # Store state
-=======
         self.__class__._states[state] = True  # Store state
->>>>>>> 43081cef
 
         auth_url = (
             "https://github.com/login/oauth/authorize"
@@ -45,15 +38,9 @@
 
     def validate_state(self, state: str) -> bool:
         """Validate the state parameter."""
-<<<<<<< HEAD
-        is_valid = AuthService.states.get(state, False)
-        if is_valid:
-            del AuthService.states[state]  # Remove used state
-=======
         is_valid = self.__class__._states.get(state, False)
         if is_valid:
             del self.__class__._states[state]  # Remove used state
->>>>>>> 43081cef
         return is_valid
 
     async def exchange_code_for_token(
@@ -69,34 +56,16 @@
             )
 
         async with httpx.AsyncClient() as client:
-<<<<<<< HEAD
-            response = await client.post(
-                "https://github.com/login/oauth/access_token",
-                headers={"Accept": "application/json"},
-                json={
-                    "client_id": self.settings.DEV_GITHUB_CLIENT_ID,
-                    "client_secret": self.settings.DEV_GITHUB_CLIENT_SECRET,
-                    "code": code,
-                    "redirect_uri": str(self.settings.DEV_GITHUB_CALLBACK_URL)
-                }
-            )
-
-            if response.status_code != 200:
-                raise HTTPException(
-                    status_code=status.HTTP_400_BAD_REQUEST,
-                    detail="Failed to exchange code for token"
-=======
             try:
                 response = await client.post(
                     "https://github.com/login/oauth/access_token",
                     headers={"Accept": "application/json"},
                     json={
-                        "client_id": self.settings.ACTIVE_GITHUB_CLIENT_ID,
-                        "client_secret": self.settings.ACTIVE_GITHUB_CLIENT_SECRET,
+                        "client_id": self.settings.DEV_GITHUB_CLIENT_ID,
+                        "client_secret": self.settings.DEV_GITHUB_CLIENT_SECRET,
                         "code": code,
-                        "redirect_uri": self.settings.ACTIVE_GITHUB_CALLBACK_URL
+                        "redirect_uri": str(self.settings.DEV_GITHUB_CALLBACK_URL)
                     }
->>>>>>> 43081cef
                 )
 
                 # Parse response first to handle GitHub error responses
@@ -144,7 +113,7 @@
                 )
             elif response.status_code != 200:
                 raise HTTPException(
-                    status_code=status.HTTP_500_INTERNAL_SERVER_ERROR,
+                    status_code=status.HTTP_400_BAD_REQUEST,
                     detail="Failed to fetch gists"
                 )
 
